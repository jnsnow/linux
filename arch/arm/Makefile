#
# arch/arm/Makefile
#
# This file is included by the global makefile so that you can add your own
# architecture-specific flags and dependencies.
#
# This file is subject to the terms and conditions of the GNU General Public
# License.  See the file "COPYING" in the main directory of this archive
# for more details.
#
# Copyright (C) 1995-2001 by Russell King

# Ensure linker flags are correct
LDFLAGS		:=

LDFLAGS_vmlinux	:=-p --no-undefined -X
ifeq ($(CONFIG_CPU_ENDIAN_BE8),y)
LDFLAGS_vmlinux	+= --be8
endif

OBJCOPYFLAGS	:=-O binary -R .comment -S
GZFLAGS		:=-9
#KBUILD_CFLAGS	+=-pipe
# Explicitly specifiy 32-bit ARM ISA since toolchain default can be -mthumb:
KBUILD_CFLAGS	+=$(call cc-option,-marm,)

# Never generate .eh_frame
KBUILD_CFLAGS	+= $(call cc-option,-fno-dwarf2-cfi-asm)

# Do not use arch/arm/defconfig - it's always outdated.
# Select a platform tht is kept up-to-date
KBUILD_DEFCONFIG := versatile_defconfig

# defines filename extension depending memory management type.
ifeq ($(CONFIG_MMU),)
MMUEXT		:= -nommu
endif

ifeq ($(CONFIG_FRAME_POINTER),y)
KBUILD_CFLAGS	+=-fno-omit-frame-pointer -mapcs -mno-sched-prolog
endif

ifeq ($(CONFIG_CC_STACKPROTECTOR),y)
KBUILD_CFLAGS	+=-fstack-protector
endif

ifeq ($(CONFIG_CPU_BIG_ENDIAN),y)
KBUILD_CPPFLAGS	+= -mbig-endian
AS		+= -EB
LD		+= -EB
else
KBUILD_CPPFLAGS	+= -mlittle-endian
AS		+= -EL
LD		+= -EL
endif

comma = ,

# This selects which instruction set is used.
# Note that GCC does not numerically define an architecture version
# macro, but instead defines a whole series of macros which makes
# testing for a specific architecture or later rather impossible.
arch-$(CONFIG_CPU_32v7)		:=-D__LINUX_ARM_ARCH__=7 $(call cc-option,-march=armv7-a,-march=armv5t -Wa$(comma)-march=armv7-a)
arch-$(CONFIG_CPU_32v6)		:=-D__LINUX_ARM_ARCH__=6 $(call cc-option,-march=armv6,-march=armv5t -Wa$(comma)-march=armv6)
# Only override the compiler option if ARMv6. The ARMv6K extensions are
# always available in ARMv7
ifeq ($(CONFIG_CPU_32v6),y)
arch-$(CONFIG_CPU_32v6K)	:=-D__LINUX_ARM_ARCH__=6 $(call cc-option,-march=armv6k,-march=armv5t -Wa$(comma)-march=armv6k)
endif
arch-$(CONFIG_CPU_32v5)		:=-D__LINUX_ARM_ARCH__=5 $(call cc-option,-march=armv5te,-march=armv4t)
arch-$(CONFIG_CPU_32v4T)	:=-D__LINUX_ARM_ARCH__=4 -march=armv4t
arch-$(CONFIG_CPU_32v4)		:=-D__LINUX_ARM_ARCH__=4 -march=armv4
arch-$(CONFIG_CPU_32v3)		:=-D__LINUX_ARM_ARCH__=3 -march=armv3

# This selects how we optimise for the processor.
tune-$(CONFIG_CPU_ARM7TDMI)	:=-mtune=arm7tdmi
tune-$(CONFIG_CPU_ARM720T)	:=-mtune=arm7tdmi
tune-$(CONFIG_CPU_ARM740T)	:=-mtune=arm7tdmi
tune-$(CONFIG_CPU_ARM9TDMI)	:=-mtune=arm9tdmi
tune-$(CONFIG_CPU_ARM940T)	:=-mtune=arm9tdmi
tune-$(CONFIG_CPU_ARM946E)	:=$(call cc-option,-mtune=arm9e,-mtune=arm9tdmi)
tune-$(CONFIG_CPU_ARM920T)	:=-mtune=arm9tdmi
tune-$(CONFIG_CPU_ARM922T)	:=-mtune=arm9tdmi
tune-$(CONFIG_CPU_ARM925T)	:=-mtune=arm9tdmi
tune-$(CONFIG_CPU_ARM926T)	:=-mtune=arm9tdmi
tune-$(CONFIG_CPU_FA526)	:=-mtune=arm9tdmi
tune-$(CONFIG_CPU_SA110)	:=-mtune=strongarm110
tune-$(CONFIG_CPU_SA1100)	:=-mtune=strongarm1100
tune-$(CONFIG_CPU_XSCALE)	:=$(call cc-option,-mtune=xscale,-mtune=strongarm110) -Wa,-mcpu=xscale
tune-$(CONFIG_CPU_XSC3)		:=$(call cc-option,-mtune=xscale,-mtune=strongarm110) -Wa,-mcpu=xscale
tune-$(CONFIG_CPU_FEROCEON)	:=$(call cc-option,-mtune=marvell-f,-mtune=xscale)
tune-$(CONFIG_CPU_V6)		:=$(call cc-option,-mtune=arm1136j-s,-mtune=strongarm)
tune-$(CONFIG_CPU_V6K)		:=$(call cc-option,-mtune=arm1136j-s,-mtune=strongarm)

ifeq ($(CONFIG_AEABI),y)
CFLAGS_ABI	:=-mabi=aapcs-linux -mno-thumb-interwork
else
CFLAGS_ABI	:=$(call cc-option,-mapcs-32,-mabi=apcs-gnu) $(call cc-option,-mno-thumb-interwork,)
endif

ifeq ($(CONFIG_ARM_UNWIND),y)
CFLAGS_ABI	+=-funwind-tables
endif

ifeq ($(CONFIG_THUMB2_KERNEL),y)
AFLAGS_AUTOIT	:=$(call as-option,-Wa$(comma)-mimplicit-it=always,-Wa$(comma)-mauto-it)
AFLAGS_NOWARN	:=$(call as-option,-Wa$(comma)-mno-warn-deprecated,-Wa$(comma)-W)
CFLAGS_THUMB2	:=-mthumb $(AFLAGS_AUTOIT) $(AFLAGS_NOWARN)
AFLAGS_THUMB2	:=$(CFLAGS_THUMB2) -Wa$(comma)-mthumb
# Work around buggy relocation from gas if requested:
ifeq ($(CONFIG_THUMB2_AVOID_R_ARM_THM_JUMP11),y)
CFLAGS_MODULE	+=-fno-optimize-sibling-calls
endif
endif

# Need -Uarm for gcc < 3.x
KBUILD_CFLAGS	+=$(CFLAGS_ABI) $(CFLAGS_THUMB2) $(arch-y) $(tune-y) $(call cc-option,-mshort-load-bytes,$(call cc-option,-malignment-traps,)) -msoft-float -Uarm
KBUILD_AFLAGS	+=$(CFLAGS_ABI) $(AFLAGS_THUMB2) $(arch-y) $(tune-y) -include asm/unified.h -msoft-float

CHECKFLAGS	+= -D__arm__

#Default value
head-y		:= arch/arm/kernel/head$(MMUEXT).o
textofs-y	:= 0x00008000
textofs-$(CONFIG_ARCH_CLPS711X) := 0x00028000
# We don't want the htc bootloader to corrupt kernel during resume
textofs-$(CONFIG_PM_H1940)      := 0x00108000
# SA1111 DMA bug: we don't want the kernel to live in precious DMA-able memory
ifeq ($(CONFIG_ARCH_SA1100),y)
textofs-$(CONFIG_SA1111) := 0x00208000
endif
textofs-$(CONFIG_ARCH_MSM7X30) := 0x00208000
textofs-$(CONFIG_ARCH_MSM8X60) := 0x00208000
textofs-$(CONFIG_ARCH_MSM8960) := 0x00208000

# Machine directory name.  This list is sorted alphanumerically
# by CONFIG_* macro name.
machine-$(CONFIG_ARCH_AT91)		:= at91
<<<<<<< HEAD
machine-$(CONFIG_ARCH_BCM2835)		:= bcm2835
machine-$(CONFIG_ARCH_BCMRING)		:= bcmring
=======
>>>>>>> b98138e0
machine-$(CONFIG_ARCH_CLPS711X)		:= clps711x
machine-$(CONFIG_ARCH_CNS3XXX)		:= cns3xxx
machine-$(CONFIG_ARCH_DAVINCI)		:= davinci
machine-$(CONFIG_ARCH_DOVE)		:= dove
machine-$(CONFIG_ARCH_EBSA110)		:= ebsa110
machine-$(CONFIG_ARCH_EP93XX)		:= ep93xx
machine-$(CONFIG_ARCH_GEMINI)		:= gemini
machine-$(CONFIG_ARCH_H720X)		:= h720x
machine-$(CONFIG_ARCH_HIGHBANK)		:= highbank
machine-$(CONFIG_ARCH_INTEGRATOR)	:= integrator
machine-$(CONFIG_ARCH_IOP13XX)		:= iop13xx
machine-$(CONFIG_ARCH_IOP32X)		:= iop32x
machine-$(CONFIG_ARCH_IOP33X)		:= iop33x
machine-$(CONFIG_ARCH_IXP4XX)		:= ixp4xx
machine-$(CONFIG_ARCH_KIRKWOOD)		:= kirkwood
machine-$(CONFIG_ARCH_KS8695)		:= ks8695
machine-$(CONFIG_ARCH_LPC32XX)		:= lpc32xx
machine-$(CONFIG_ARCH_MMP)		:= mmp
machine-$(CONFIG_ARCH_MSM)		:= msm
machine-$(CONFIG_ARCH_MV78XX0)		:= mv78xx0
machine-$(CONFIG_ARCH_IMX_V4_V5)	:= imx
machine-$(CONFIG_ARCH_IMX_V6_V7)	:= imx
machine-$(CONFIG_ARCH_MXS)		:= mxs
machine-$(CONFIG_ARCH_MVEBU)		:= mvebu
machine-$(CONFIG_ARCH_NETX)		:= netx
machine-$(CONFIG_ARCH_NOMADIK)		:= nomadik
machine-$(CONFIG_ARCH_OMAP1)		:= omap1
machine-$(CONFIG_ARCH_OMAP2PLUS)	:= omap2
machine-$(CONFIG_ARCH_ORION5X)		:= orion5x
machine-$(CONFIG_ARCH_PICOXCELL)	:= picoxcell
machine-$(CONFIG_ARCH_PRIMA2)		:= prima2
machine-$(CONFIG_ARCH_PXA)		:= pxa
machine-$(CONFIG_ARCH_REALVIEW)		:= realview
machine-$(CONFIG_ARCH_RPC)		:= rpc
machine-$(CONFIG_ARCH_S3C24XX)		:= s3c24xx s3c2412 s3c2440
machine-$(CONFIG_ARCH_S3C64XX)		:= s3c64xx
machine-$(CONFIG_ARCH_S5P64X0)		:= s5p64x0
machine-$(CONFIG_ARCH_S5PC100)		:= s5pc100
machine-$(CONFIG_ARCH_S5PV210)		:= s5pv210
machine-$(CONFIG_ARCH_EXYNOS4)		:= exynos
machine-$(CONFIG_ARCH_EXYNOS5)		:= exynos
machine-$(CONFIG_ARCH_SA1100)		:= sa1100
machine-$(CONFIG_ARCH_SHARK)		:= shark
machine-$(CONFIG_ARCH_SHMOBILE) 	:= shmobile
machine-$(CONFIG_ARCH_TEGRA)		:= tegra
machine-$(CONFIG_ARCH_U300)		:= u300
machine-$(CONFIG_ARCH_U8500)		:= ux500
machine-$(CONFIG_ARCH_VERSATILE)	:= versatile
machine-$(CONFIG_ARCH_VEXPRESS)		:= vexpress
machine-$(CONFIG_ARCH_VT8500)		:= vt8500
machine-$(CONFIG_ARCH_W90X900)		:= w90x900
machine-$(CONFIG_FOOTBRIDGE)		:= footbridge
machine-$(CONFIG_ARCH_SOCFPGA)		:= socfpga
machine-$(CONFIG_MACH_SPEAR1310)	:= spear13xx
machine-$(CONFIG_MACH_SPEAR1340)	:= spear13xx
machine-$(CONFIG_MACH_SPEAR300)		:= spear3xx
machine-$(CONFIG_MACH_SPEAR310)		:= spear3xx
machine-$(CONFIG_MACH_SPEAR320)		:= spear3xx
machine-$(CONFIG_MACH_SPEAR600)		:= spear6xx
machine-$(CONFIG_ARCH_ZYNQ)		:= zynq

# Platform directory name.  This list is sorted alphanumerically
# by CONFIG_* macro name.
plat-$(CONFIG_ARCH_MXC)		:= mxc
plat-$(CONFIG_ARCH_OMAP)	:= omap
plat-$(CONFIG_ARCH_S3C64XX)	:= samsung
plat-$(CONFIG_ARCH_ZYNQ)	:= versatile
plat-$(CONFIG_PLAT_IOP)		:= iop
plat-$(CONFIG_PLAT_NOMADIK)	:= nomadik
plat-$(CONFIG_PLAT_ORION)	:= orion
plat-$(CONFIG_PLAT_PXA)		:= pxa
plat-$(CONFIG_PLAT_S3C24XX)	:= s3c24xx samsung
plat-$(CONFIG_PLAT_S5P)		:= samsung
plat-$(CONFIG_PLAT_SPEAR)	:= spear
plat-$(CONFIG_PLAT_VERSATILE)	:= versatile

ifeq ($(CONFIG_ARCH_EBSA110),y)
# This is what happens if you forget the IOCS16 line.
# PCMCIA cards stop working.
CFLAGS_3c589_cs.o :=-DISA_SIXTEEN_BIT_PERIPHERAL
export CFLAGS_3c589_cs.o
endif

# The byte offset of the kernel image in RAM from the start of RAM.
TEXT_OFFSET := $(textofs-y)

# The first directory contains additional information for the boot setup code
ifneq ($(machine-y),)
MACHINE  := arch/arm/mach-$(word 1,$(machine-y))/
else
MACHINE  :=
endif

machdirs := $(patsubst %,arch/arm/mach-%/,$(machine-y))
platdirs := $(patsubst %,arch/arm/plat-%/,$(plat-y))

ifeq ($(KBUILD_SRC),)
KBUILD_CPPFLAGS += $(patsubst %,-I%include,$(machdirs) $(platdirs))
else
KBUILD_CPPFLAGS += $(patsubst %,-I$(srctree)/%include,$(machdirs) $(platdirs))
endif

export	TEXT_OFFSET GZFLAGS MMUEXT

# Do we have FASTFPE?
FASTFPE		:=arch/arm/fastfpe
ifeq ($(FASTFPE),$(wildcard $(FASTFPE)))
FASTFPE_OBJ	:=$(FASTFPE)/
endif

core-$(CONFIG_FPE_NWFPE)	+= arch/arm/nwfpe/
core-$(CONFIG_FPE_FASTFPE)	+= $(FASTFPE_OBJ)
core-$(CONFIG_VFP)		+= arch/arm/vfp/

# If we have a machine-specific directory, then include it in the build.
core-y				+= arch/arm/kernel/ arch/arm/mm/ arch/arm/common/
core-y				+= arch/arm/net/
core-y				+= $(machdirs) $(platdirs)

drivers-$(CONFIG_OPROFILE)      += arch/arm/oprofile/

libs-y				:= arch/arm/lib/ $(libs-y)

# Default target when executing plain make
ifeq ($(CONFIG_XIP_KERNEL),y)
KBUILD_IMAGE := xipImage
else
KBUILD_IMAGE := zImage
endif

all:	$(KBUILD_IMAGE)

boot := arch/arm/boot

archprepare:
	$(Q)$(MAKE) $(build)=arch/arm/tools include/generated/mach-types.h

# Convert bzImage to zImage
bzImage: zImage

zImage Image xipImage bootpImage uImage: vmlinux
	$(Q)$(MAKE) $(build)=$(boot) MACHINE=$(MACHINE) $(boot)/$@

zinstall uinstall install: vmlinux
	$(Q)$(MAKE) $(build)=$(boot) MACHINE=$(MACHINE) $@

%.dtb: scripts
	$(Q)$(MAKE) $(build)=$(boot) MACHINE=$(MACHINE) $(boot)/$@

dtbs: scripts
	$(Q)$(MAKE) $(build)=$(boot) MACHINE=$(MACHINE) $(boot)/$@

# We use MRPROPER_FILES and CLEAN_FILES now
archclean:
	$(Q)$(MAKE) $(clean)=$(boot)

# My testing targets (bypasses dependencies)
bp:;	$(Q)$(MAKE) $(build)=$(boot) MACHINE=$(MACHINE) $(boot)/bootpImage
i zi:;	$(Q)$(MAKE) $(build)=$(boot) MACHINE=$(MACHINE) $@


define archhelp
  echo  '* zImage        - Compressed kernel image (arch/$(ARCH)/boot/zImage)'
  echo  '  Image         - Uncompressed kernel image (arch/$(ARCH)/boot/Image)'
  echo  '* xipImage      - XIP kernel image, if configured (arch/$(ARCH)/boot/xipImage)'
  echo  '  uImage        - U-Boot wrapped zImage'
  echo  '  bootpImage    - Combined zImage and initial RAM disk' 
  echo  '                  (supply initrd image via make variable INITRD=<path>)'
  echo  '  dtbs          - Build device tree blobs for enabled boards'
  echo  '  install       - Install uncompressed kernel'
  echo  '  zinstall      - Install compressed kernel'
  echo  '  uinstall      - Install U-Boot wrapped compressed kernel'
  echo  '                  Install using (your) ~/bin/$(INSTALLKERNEL) or'
  echo  '                  (distribution) /sbin/$(INSTALLKERNEL) or'
  echo  '                  install to $$(INSTALL_PATH) and run lilo'
endef<|MERGE_RESOLUTION|>--- conflicted
+++ resolved
@@ -136,11 +136,7 @@
 # Machine directory name.  This list is sorted alphanumerically
 # by CONFIG_* macro name.
 machine-$(CONFIG_ARCH_AT91)		:= at91
-<<<<<<< HEAD
 machine-$(CONFIG_ARCH_BCM2835)		:= bcm2835
-machine-$(CONFIG_ARCH_BCMRING)		:= bcmring
-=======
->>>>>>> b98138e0
 machine-$(CONFIG_ARCH_CLPS711X)		:= clps711x
 machine-$(CONFIG_ARCH_CNS3XXX)		:= cns3xxx
 machine-$(CONFIG_ARCH_DAVINCI)		:= davinci
